pkg_version: &pkg_version "0.9.1"
wrapper_version: "1"
authors:
  - mahdieh.dashtbanimoghari@sydney.edu.au
base_image: !join ["nipreps/smriprep:", *pkg_version]
info_url: "https://www.nipreps.org/smriprep/master/index.html"
package_manager: apt
system_packages:
python_packages: # Copy in local copies of pydra and pydra-dcm2niix
  - name: pydra
  - name: pydra-dcm2niix
package_templates: # neurodocker template--fs and fsl is already in smriprep image
  - name: dcm2niix
    version: v1.0.20201102
licenses:
  - source: freesurfer.txt
    destination: /opt/freesurfer/license.txt # where in the docker image it should be installed
commands:
  - name: smriprep # shows up in xnat
    version: 1a1
    pydra_task: arcana.tasks.bids:bids_app
    description: "SMRIPrep: a structural MRI data preprocessing pipeline"
    long_description: |
<<<<<<< HEAD
      Structural preprocessing workflow...
=======
      "SMRIPrep: a structural MRI data preprocessing pipeline..."
>>>>>>> 06bed1ac
    inputs: &inputs
      - name: T1w
        path: anat/T1w
        format: medimage:NiftiGzX
        stored_format: medimage:Dicom
        description: "T1-weighted anatomical scan"
      - name: T2w
        path: anat/T2w
        format: medimage:NiftiGzX
        stored_format: medimage:Dicom
        description: "T2-weighted anatomical scan"
    outputs: &outputs
      - name: smriprep
        format: common:Directory
    parameters:
      - name: smriprep_flags
        pydra_field: flags #look at app.py =>id, flag, json edit are the input to wf
        type: string
      - name: json_edits
        pydra_field: json_edits
        type: string
    row_frequency: session
    configuration:
      name: smriprep
      inputs: *inputs
      outputs: *outputs
      executable: /opt/conda/bin/smriprep
      dataset: /work/bids-dataset
      app_output_dir: /work/bids-app-output<|MERGE_RESOLUTION|>--- conflicted
+++ resolved
@@ -21,11 +21,7 @@
     pydra_task: arcana.tasks.bids:bids_app
     description: "SMRIPrep: a structural MRI data preprocessing pipeline"
     long_description: |
-<<<<<<< HEAD
-      Structural preprocessing workflow...
-=======
       "SMRIPrep: a structural MRI data preprocessing pipeline..."
->>>>>>> 06bed1ac
     inputs: &inputs
       - name: T1w
         path: anat/T1w
